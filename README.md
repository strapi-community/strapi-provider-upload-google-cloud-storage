# strapi-provider-upload-google-cloud-storage

[![npm version](https://img.shields.io/npm/v/strapi-provider-upload-google-cloud-storage.svg)](https://www.npmjs.org/package/strapi-provider-upload-google-cloud-storage)
[![npm downloads](https://img.shields.io/npm/dm/strapi-provider-upload-google-cloud-storage.svg)](https://www.npmjs.org/package/strapi-provider-upload-google-cloud-storage)
[![coverage](https://img.shields.io/codecov/c/gh/lith/strapi-provider-upload-google-cloud-storage/master)](https://www.npmjs.org/package/strapi-provider-upload-google-cloud-storage)

**Non-Official** Google Cloud Storage Provider for Strapi Upload

## Installation

Install the package from your app root directory

with `npm`
```
npm install strapi-provider-upload-google-cloud-storage --save
```

or `yarn`
```
yarn add strapi-provider-upload-google-cloud-storage
```

## <a name="create-bucket"></a> Create your Bucket on Google Cloud Storage

The bucket should be created with **fine grained** access control, as the plugin will configure uploaded files with public read access.

### How to create a bucket ?
- https://cloud.google.com/storage/docs/creating-buckets

### Where my bucket can be located ?
- https://cloud.google.com/storage/docs/locations

## <a name="setup-auth"></a> Setting up Google authentication

If you are deploying to a Google Cloud Platform product that supports [Application Default Credentials](https://cloud.google.com/docs/authentication/production#finding_credentials_automatically) (such as App Engine, Cloud Run, and Cloud Functions etc.), then you can skip this step. 

If you are deploying outside GCP, then follow these steps to set up authentication:

1. In the GCP Console, go to the **Create service account key** page.
    - **[Go to the create service account key page](https://console.cloud.google.com/apis/credentials/serviceaccountkey)**
2. From the **Service account** list, select **New service account**.
3. In the **Service account name** field, enter a name.
4. From the **Role** list, select **Cloud Storage > Storage Admin**.
5. Select `JSON` for **Key Type**
6. Click **Create**. A JSON file that contains your key downloads to your computer.
7. Copy the full content of the downloaded JSON file
8. Open the Strapi configuration file 
9. Paste it into the "Service Account JSON" field (as `string` or `JSON`, be careful with indentation)

## Setting up the configuration file

You will find below many examples of configurations, for each example :

1. If you are deploying outside GCP, then follow the steps above [Setting up Google authentication](#setup-auth)
2. Set the `#bucketName#` field and replace `Bucket-name` by yours [previously create](#create-bucket)
3. Default `baseUrl` is working, but you can replace it by yours (if you use a custom baseUrl)
4. Save the configuration file
5. Enjoy !

**Example with application default credentials (minimal setup)**

This works only for deployment to GCP products such as App Engine, Cloud Run, and Cloud Functions etc.

Edit `./config/plugins.js`

```javascript
module.exports = {
    upload: {
        provider: 'google-cloud-storage',
        providerOptions: {
            bucketName: '#bucketName#',
            publicFiles: false,
            uniform: false,
            basePath: '',
        },
    },
    //...
}
```

**Example with credentials for outside GCP account**

Edit `./config/plugins.js`

```javascript
module.exports = {
    upload: {
        provider: 'google-cloud-storage',
        providerOptions: {
            bucketName: '#bucketName#',
            publicFiles: true,
            uniform: false,
            serviceAccount: {}, // replace `{}` with your serviceAccount JSON object
            baseUrl: 'https://storage.googleapis.com/{bucket-name}',
            basePath: '',
        },
      },
    //...
}
```

If you have different upload provider by environment, you can override `plugins.js` file by environment : 
- `config/env/development/plugins.js`
- `config/env/production/plugins.js`

This file, under `config/env/{env}/` will be overriding default configuration present in main folder `config`.

**Example with environment variable**

```javascript
module.exports = ({ env }) => ({
    upload: {
      provider: 'google-cloud-storage',
      providerOptions: {
        serviceAccount: env.json('GCS_SERVICE_ACCOUNT'),
        bucketName: env('GCS_BUCKET_NAME'),
        basePath: env('GCS_BASE_PATH'),
        baseUrl: env('GCS_BASE_URL'),
        publicFiles: env('GCS_PUBLIC_FILES'),
        uniform: env('GCS_UNIFORM'),
      },
    },
    //...
});
```

Environment variable can be changed has your way.

## How to configure variable ?

#### `serviceAccount` :

JSON data provide by Google Account (explained before). If you are deploying to a GCP product that supports Application Default credentials, you can leave this omitted, and authentication will work automatically.

Can be set as a String, JSON Object, or omitted.

#### `bucketName` :

The name of the bucket on Google Cloud Storage.
- Required

You can find more information on Google Cloud documentation.

#### `baseUrl` :

Define your base Url, first is default value :
- https://storage.googleapis.com/{bucket-name}
- https://{bucket-name}
- http://{bucket-name}

#### `basePath` :

Define base path to save each media document.
- Optional

#### `publicFiles`:

Boolean to define a public attribute to file when it upload to storage.
- Default value : `true`
- Optional

#### `uniform`:

Boolean to define uniform access, when uniform bucket-level access is enabled
- Default value : `false`
- Optional

<<<<<<< HEAD
### `generateUploadFileName`:

Function that is executed to generate the name of the uploaded file. This method can give more control over the file name and can for example be used to include a custom hashing function or dynamic path.

When no function is provided, the [default algorithm](lib/provider.js) is used.

- Default value: `undefined`
- Optional

Example:

```js
  generateUploadFileName: (file) => {
    const hash = ...; // Some hashing function, for example MD-5
    const extension = file.ext.toLowerCase().substring(1);
    return `${extension}/${slugify(path.parse(file.name).name)}-${hash}.${extension}`;
  },
```

=======
#### `cacheMaxAge`:

Number to set the cache-control header for uploaded files
- Default value : `3600`
- Optional

>>>>>>> 0e697e1a
## FAQ

### Common errors

#### Uniform access 

`Error uploading file to Google Cloud Storage: Cannot insert legacy ACL for an object when uniform bucket-level access is enabled`

When this error occurs, you need to set `uniform` variable to `true`.

#### Service Account JSON

`Error: Error parsing data "Service Account JSON", please be sure to copy/paste the full JSON file`

When this error occurs, it's probably because you have missed something with the service account json configuration.

Follow this step :
- Open your `ServiceAccount` json file
- Copy the full content of the file
- Paste it under the variable `ServiceAccount` in `plugins.js` config file in JSON

## Resources

* [MIT License](LICENSE)

## Links

- [Strapi website](http://strapi.io/)
- [Strapi community on Slack](http://slack.strapi.io)
- [Strapi news on Twitter](https://twitter.com/strapijs)

## Support

- [Slack](http://slack.strapi.io) (Highly recommended for faster support)
- [GitHub](https://github.com/Lith/strapi-provider-upload-google-cloud-storage) (Bug reports, contributions)<|MERGE_RESOLUTION|>--- conflicted
+++ resolved
@@ -165,7 +165,12 @@
 - Default value : `false`
 - Optional
 
-<<<<<<< HEAD
+#### `cacheMaxAge`:
+
+Number to set the cache-control header for uploaded files
+- Default value : `3600`
+- Optional
+
 ### `generateUploadFileName`:
 
 Function that is executed to generate the name of the uploaded file. This method can give more control over the file name and can for example be used to include a custom hashing function or dynamic path.
@@ -185,14 +190,6 @@
   },
 ```
 
-=======
-#### `cacheMaxAge`:
-
-Number to set the cache-control header for uploaded files
-- Default value : `3600`
-- Optional
-
->>>>>>> 0e697e1a
 ## FAQ
 
 ### Common errors
