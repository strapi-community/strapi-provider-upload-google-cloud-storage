# strapi-provider-upload-google-cloud-storage

[![npm version](https://img.shields.io/npm/v/strapi-provider-upload-google-cloud-storage.svg)](https://www.npmjs.org/package/strapi-provider-upload-google-cloud-storage)
[![npm downloads](https://img.shields.io/npm/dm/strapi-provider-upload-google-cloud-storage.svg)](https://www.npmjs.org/package/strapi-provider-upload-google-cloud-storage)
[![coverage](https://img.shields.io/codecov/c/gh/lith/strapi-provider-upload-google-cloud-storage/master)](https://www.npmjs.org/package/strapi-provider-upload-google-cloud-storage)

**Non-Official** Google Cloud Storage Provider for Strapi Upload

## Installation

Install the package from your app root directory

with `npm`
```
npm install strapi-provider-upload-google-cloud-storage --save
```

or `yarn`
```
yarn add strapi-provider-upload-google-cloud-storage
```

## <a name="create-bucket"></a> Create your Bucket on Google Cloud Storage

The bucket should be created with **fine grained** access control, as the plugin will configure uploaded files with public read access.

### How to create a bucket ?
- https://cloud.google.com/storage/docs/creating-buckets

### Where my bucket can be located ?
- https://cloud.google.com/storage/docs/locations

## <a name="setup-auth"></a> Setting up Google authentication

If you are deploying to a Google Cloud Platform product that supports [Application Default Credentials](https://cloud.google.com/docs/authentication/production#finding_credentials_automatically) (such as App Engine, Cloud Run, and Cloud Functions etc.), then you can skip this step. 

If you are deploying outside GCP, then follow these steps to set up authentication:

1. In the GCP Console, go to the **Create service account key** page.
    - **[Go to the create service account key page](https://console.cloud.google.com/apis/credentials/serviceaccountkey)**
2. From the **Service account** list, select **New service account**.
3. In the **Service account name** field, enter a name.
4. From the **Role** list, select **Cloud Storage > Storage Admin**.
5. Select `JSON` for **Key Type**
6. Click **Create**. A JSON file that contains your key downloads to your computer.
7. Copy the full content of the downloaded JSON file
8. Open the Strapi configuration file 
9. Paste it into the "Service Account JSON" field (as `string` or `JSON`, be careful with indentation)

## Setting up the configuration file

You will find below many examples of configurations, for each example :

1. If you are deploying outside GCP, then follow the steps above [Setting up Google authentication](#setup-auth)
2. Set the `#bucketName#` field and replace `Bucket-name` by yours [previously create](#create-bucket)
3. Default `baseUrl` is working, but you can replace it by yours (if you use a custom baseUrl)
4. Save the configuration file
5. Enjoy !

**Example with application default credentials (minimal setup)**

This works only for deployment to GCP products such as App Engine, Cloud Run, and Cloud Functions etc.

Edit `./config/plugins.js`

```javascript
module.exports = {
    upload: {
        provider: 'google-cloud-storage',
        providerOptions: {
            bucketName: '#bucketName#',
            publicFiles: false,
            uniform: false,
            basePath: '',
        },
    },
    //...
}
```

**Example with credentials for outside GCP account**

Edit `./config/plugins.js`

```javascript
module.exports = {
    upload: {
        provider: 'google-cloud-storage',
        providerOptions: {
            bucketName: '#bucketName#',
            publicFiles: true,
            uniform: false,
            serviceAccount: {}, // replace `{}` with your serviceAccount JSON object
            baseUrl: 'https://storage.googleapis.com/{bucket-name}',
            basePath: '',
        },
      },
    //...
}
```

If you have different upload provider by environment, you can override `plugins.js` file by environment : 
- `config/env/development/plugins.js`
- `config/env/production/plugins.js`

This file, under `config/env/{env}/` will be overriding default configuration present in main folder `config`.

**Example with environment variable**

```javascript
module.exports = ({ env }) => ({
    upload: {
      provider: 'google-cloud-storage',
      providerOptions: {
        serviceAccount: env.json('GCS_SERVICE_ACCOUNT'),
        bucketName: env('GCS_BUCKET_NAME'),
        basePath: env('GCS_BASE_PATH'),
        baseUrl: env('GCS_BASE_URL'),
        publicFiles: env('GCS_PUBLIC_FILES'),
        uniform: env('GCS_UNIFORM'),
      },
    },
    //...
});
```

Environment variable can be changed has your way.

## How to configure variable ?

#### `serviceAccount` :

JSON data provide by Google Account (explained before). If you are deploying to a GCP product that supports Application Default credentials, you can leave this omitted, and authentication will work automatically.

Can be set as a String, JSON Object, or omitted.

#### `bucketName` :

The name of the bucket on Google Cloud Storage.
- Required

You can find more information on Google Cloud documentation.

#### `baseUrl` :

Define your base Url, first is default value :
- https://storage.googleapis.com/{bucket-name}
- https://{bucket-name}
- http://{bucket-name}

#### `basePath` :

Define base path to save each media document.
- Optional

#### `publicFiles`:

Boolean to define a public attribute to file when it upload to storage.
- Default value : `true`
- Optional

#### `uniform`:

Boolean to define uniform access, when uniform bucket-level access is enabled
- Default value : `false`
- Optional

#### `cacheMaxAge`:

Number to set the cache-control header for uploaded files
- Default value : `3600`
- Optional

<<<<<<< HEAD
### `generateUploadFileName`:

Function that is executed to generate the name of the uploaded file. This method can give more control over the file name and can for example be used to include a custom hashing function or dynamic path.

When no function is provided, the [default algorithm](lib/provider.js) is used.
=======
### `metadata`:

Function that is executed to compute the metadata for a file when it is uploaded. 

When no function is provided, the following metadata is used:

```js
{
  contentDisposition: `inline; filename="${file.name}"`,
  cacheControl: `public, max-age=${config.cacheMaxAge || 3600}`,
}
```
>>>>>>> 67ef995f

- Default value: `undefined`
- Optional

Example:

```js
<<<<<<< HEAD
  generateUploadFileName: (file) => {
    const hash = ...; // Some hashing function, for example MD-5
    const extension = file.ext.toLowerCase().substring(1);
    return `${extension}/${slugify(path.parse(file.name).name)}-${hash}.${extension}`;
  },
```

=======
  metadata: (file) => ({
    cacheControl: `public, max-age=${60 * 60 * 24 * 7}`, // One week
    contentLanguage: 'en-US',
    contentDisposition: `attachment; filename="${file.name}"`,
  }),
```

The available properties can be found in the [Cloud Storage JSON API documentation](https://cloud.google.com/storage/docs/json_api/v1/objects/insert#request_properties_JSON).

>>>>>>> 67ef995f
## FAQ

### Common errors

#### Uniform access 

`Error uploading file to Google Cloud Storage: Cannot insert legacy ACL for an object when uniform bucket-level access is enabled`

When this error occurs, you need to set `uniform` variable to `true`.

#### Service Account JSON

`Error: Error parsing data "Service Account JSON", please be sure to copy/paste the full JSON file`

When this error occurs, it's probably because you have missed something with the service account json configuration.

Follow this step :
- Open your `ServiceAccount` json file
- Copy the full content of the file
- Paste it under the variable `ServiceAccount` in `plugins.js` config file in JSON

## Resources

* [MIT License](LICENSE)

## Links

- [Strapi website](http://strapi.io/)
- [Strapi community on Slack](http://slack.strapi.io)
- [Strapi news on Twitter](https://twitter.com/strapijs)

## Support

- [Slack](http://slack.strapi.io) (Highly recommended for faster support)
- [GitHub](https://github.com/Lith/strapi-provider-upload-google-cloud-storage) (Bug reports, contributions)<|MERGE_RESOLUTION|>--- conflicted
+++ resolved
@@ -171,13 +171,6 @@
 - Default value : `3600`
 - Optional
 
-<<<<<<< HEAD
-### `generateUploadFileName`:
-
-Function that is executed to generate the name of the uploaded file. This method can give more control over the file name and can for example be used to include a custom hashing function or dynamic path.
-
-When no function is provided, the [default algorithm](lib/provider.js) is used.
-=======
 ### `metadata`:
 
 Function that is executed to compute the metadata for a file when it is uploaded. 
@@ -190,7 +183,6 @@
   cacheControl: `public, max-age=${config.cacheMaxAge || 3600}`,
 }
 ```
->>>>>>> 67ef995f
 
 - Default value: `undefined`
 - Optional
@@ -198,7 +190,27 @@
 Example:
 
 ```js
-<<<<<<< HEAD
+  metadata: (file) => ({
+    cacheControl: `public, max-age=${60 * 60 * 24 * 7}`, // One week
+    contentLanguage: 'en-US',
+    contentDisposition: `attachment; filename="${file.name}"`,
+  }),
+```
+
+The available properties can be found in the [Cloud Storage JSON API documentation](https://cloud.google.com/storage/docs/json_api/v1/objects/insert#request_properties_JSON).
+
+### `generateUploadFileName`:
+
+Function that is executed to generate the name of the uploaded file. This method can give more control over the file name and can for example be used to include a custom hashing function or dynamic path.
+
+When no function is provided, the [default algorithm](lib/provider.js) is used.
+
+- Default value: `undefined`
+- Optional
+
+Example:
+
+```js
   generateUploadFileName: (file) => {
     const hash = ...; // Some hashing function, for example MD-5
     const extension = file.ext.toLowerCase().substring(1);
@@ -206,17 +218,7 @@
   },
 ```
 
-=======
-  metadata: (file) => ({
-    cacheControl: `public, max-age=${60 * 60 * 24 * 7}`, // One week
-    contentLanguage: 'en-US',
-    contentDisposition: `attachment; filename="${file.name}"`,
-  }),
-```
-
-The available properties can be found in the [Cloud Storage JSON API documentation](https://cloud.google.com/storage/docs/json_api/v1/objects/insert#request_properties_JSON).
-
->>>>>>> 67ef995f
+
 ## FAQ
 
 ### Common errors
