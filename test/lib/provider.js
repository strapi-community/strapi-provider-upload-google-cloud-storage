--- conflicted
+++ resolved
@@ -465,13 +465,8 @@
                 contentType: 'image/jpeg',
                 gzip: 'auto',
                 metadata: {
-<<<<<<< HEAD
-                  contentDisposition: 'inline; filename="people coding.JPEG"',
-                  cacheControl: 'public, max-age=3600',
-=======
                   cacheControl: 'public, max-age=3600',
                   contentDisposition: 'inline; filename="people coding.JPEG"',
->>>>>>> 67ef995f
                 },
                 public: true,
               },
@@ -486,7 +481,6 @@
                 assert.equal(bucketName, 'any bucket');
                 return bucketMock;
               }
-<<<<<<< HEAD
             };
 
             mockRequire('@google-cloud/storage', { Storage });
@@ -498,8 +492,6 @@
                 private_key: 'a random key',
               },
               bucketName: 'any bucket',
-=======
->>>>>>> 67ef995f
             };
             const providerInstance = provider.init(config);
             await providerInstance.upload(fileData);
@@ -507,27 +499,7 @@
             mockRequire.stop('@google-cloud/storage');
           });
 
-<<<<<<< HEAD
-          it('must save file with custom file name generator', async () => {
-=======
-            mockRequire('@google-cloud/storage', { Storage });
-            const provider = mockRequire.reRequire('../../lib/provider');
-            const config = {
-              serviceAccount: {
-                project_id: '123',
-                client_email: 'my@email.org',
-                private_key: 'a random key',
-              },
-              bucketName: 'any bucket',
-            };
-            const providerInstance = provider.init(config);
-            await providerInstance.upload(fileData);
-            assert.equal(assertionsCount, 6);
-            mockRequire.stop('@google-cloud/storage');
-          });
-
           it('must save file with custom metadata', async () => {
->>>>>>> 67ef995f
             const saveExpectedArgs = [
               'file buffer information',
               {
@@ -537,6 +509,52 @@
                   cacheControl: 'public, max-age=604800',
                   contentLanguage: 'en-US',
                   contentDisposition: 'attachment; filename="people coding.JPEG"',
+                },
+                public: true,
+              },
+            ];
+
+            const fileMock = createFileMock({ saveExpectedArgs });
+            const expectedFileNames = ['/tmp/strapi/4l0ngH45h.jpeg', '/tmp/strapi/4l0ngH45h.jpeg'];
+            const bucketMock = createBucketMock({ fileMock, expectedFileNames });
+            const Storage = class {
+              bucket(bucketName) {
+                assertionsCount += 1;
+                assert.equal(bucketName, 'any bucket');
+                return bucketMock;
+              }
+            };
+
+            mockRequire('@google-cloud/storage', { Storage });
+            const provider = mockRequire.reRequire('../../lib/provider');
+            const config = {
+              serviceAccount: {
+                project_id: '123',
+                client_email: 'my@email.org',
+                private_key: 'a random key',
+              },
+              bucketName: 'any bucket',
+              metadata: (file) => ({
+                cacheControl: `public, max-age=${60 * 60 * 24 * 7}`, // One week
+                contentLanguage: 'en-US',
+                contentDisposition: `attachment; filename="${file.name}"`,
+              }),
+            };
+            const providerInstance = provider.init(config);
+            await providerInstance.upload(fileData);
+            assert.equal(assertionsCount, 6);
+            mockRequire.stop('@google-cloud/storage');
+          });
+
+          it('must save file with custom file name generator', async () => {
+            const saveExpectedArgs = [
+              'file buffer information',
+              {
+                gzip: 'auto',
+                contentType: 'image/jpeg',
+                metadata: {
+                  cacheControl: 'public, max-age=3600',
+                  contentDisposition: 'inline; filename="people coding.JPEG"',
                 },
                 public: true,
               },
@@ -555,7 +573,6 @@
                 return bucketMock;
               }
             };
-
             mockRequire('@google-cloud/storage', { Storage });
             const provider = mockRequire.reRequire('../../lib/provider');
             const config = {
@@ -565,19 +582,11 @@
                 private_key: 'a random key',
               },
               bucketName: 'any bucket',
-<<<<<<< HEAD
               generateUploadFileName: (file) => {
                 const hash = 'da2f32c2de25f0360d6a5e129dcf9cbc';
                 const extension = file.ext.toLowerCase().substring(1);
                 return `${extension}/${slugify(path.parse(file.name).name)}-${hash}.${extension}`;
               },
-=======
-              metadata: (file) => ({
-                cacheControl: `public, max-age=${60 * 60 * 24 * 7}`, // One week
-                contentLanguage: 'en-US',
-                contentDisposition: `attachment; filename="${file.name}"`,
-              }),
->>>>>>> 67ef995f
             };
             const providerInstance = provider.init(config);
             await providerInstance.upload(fileData);
