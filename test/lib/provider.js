const { strict: assert } = require('assert');
const mockRequire = require('mock-require');
const {
  checkServiceAccount,
  checkBucket,
  mergeConfigs,
  generateUploadFileName,
  init,
} = require('../../lib/provider');

describe('/lib/provider.js', () => {
  describe('#checkServiceAccount', () => {
    describe('when config is invalid', () => {
      it('must throw error "Bucket name" is required!', () => {
        const error = new Error('"Bucket name" is required!');
        assert.throws(() => checkServiceAccount(), error);
      });

      it('must throw error when serviceAccount does not accomplish with correct values', () => {
        const config = {
          serviceAccount: "I'm not a valid JSON",
          bucketName: 'some-bucket',
        };
        const error = new Error(
          'Error parsing data "Service Account JSON", please be sure to copy/paste the full JSON file.'
        );
        assert.throws(() => checkServiceAccount(config), error);
      });

      it('must throw error when serviceAccount does not accomplish with correct values', () => {
        const config = {
          serviceAccount: {},
          bucketName: 'some-bucket',
        };
        const error = new Error(
          'Error parsing data "Service Account JSON". Missing "project_id" field in JSON file.'
        );
        assert.throws(() => checkServiceAccount(config), error);
      });

      it('must throw error when serviceAccount does not accomplish with correct values', () => {
        const config = {
          serviceAccount: {},
          bucketName: 'some-bucket',
        };
        const error = new Error(
          'Error parsing data "Service Account JSON". Missing "project_id" field in JSON file.'
        );
        assert.throws(() => checkServiceAccount(config), error);
      });

      it('must throw error when serviceAccount does not accomplish with correct values', () => {
        const config = {
          serviceAccount: {
            project_id: '123',
          },
          bucketName: 'some-bucket',
        };
        const error = new Error(
          'Error parsing data "Service Account JSON". Missing "client_email" field in JSON file.'
        );
        assert.throws(() => checkServiceAccount(config), error);
      });

      it('must throw error when serviceAccount does not accomplish with correct values', () => {
        const config = {
          serviceAccount: {
            project_id: '123',
            client_email: 'my@email.org',
          },
          bucketName: 'some-bucket',
        };
        const error = new Error(
          'Error parsing data "Service Account JSON". Missing "private_key" field in JSON file.'
        );
        assert.throws(() => checkServiceAccount(config), error);
      });

      it('must throw error when serviceAccount does not accomplish with correct values', () => {
        const config = {
          serviceAccount: `{"project_id": "123", "client_email": "my@email.org"}`,
          bucketName: 'some-bucket',
        };
        const error = new Error(
          'Error parsing data "Service Account JSON". Missing "private_key" field in JSON file.'
        );
        assert.throws(() => checkServiceAccount(config), error);
      });
    });

    describe('when config is valid', () => {
      it('must accept minimal configuration without errors', () => {
        const config = {
          bucketName: 'some-bucket',
        };
        checkServiceAccount(config);
      });

      it('must accept configurations without errors', () => {
        const config = {
          serviceAccount: {
            project_id: '123',
            client_email: 'my@email.org',
            private_key: 'a random key',
          },
          bucketName: 'some-bucket',
        };
        checkServiceAccount(config);
      });

      it('must accept configurations with json string', () => {
        const config = {
          serviceAccount: `{
            "project_id": "123",
            "client_email": "my@email.org",
            "private_key": "a random key"
          }`,
          bucketName: 'some-bucket',
        };
        checkServiceAccount(config);
      });

      it('must redefine baseUrl to default value', () => {
        const config = {
          serviceAccount: {
            project_id: '123',
            client_email: 'my@email.org',
            private_key: 'a random key',
          },
          bucketName: 'some-bucket',
        };
        checkServiceAccount(config);
        assert.ok(Object.keys(config).includes('baseUrl'));
        assert.equal(config.baseUrl, 'https://storage.googleapis.com/{bucket-name}');
      });

      it('must accept baseUrl changing value', () => {
        const config = {
          serviceAccount: {
            project_id: '123',
            client_email: 'my@email.org',
            private_key: 'a random key',
          },
          bucketName: 'some-bucket',
          baseUrl: 'http://localhost',
        };
        checkServiceAccount(config);
        assert.equal(config.baseUrl, 'http://localhost');
      });
    });
  });

  describe('#checkBucket', () => {
    describe('when valid bucket', () => {
      it('must check if bucket exists', async () => {
        let assertCount = 0;

        const gcsMock = {
          bucket(bucketName) {
            assertCount += 1;
            assert.equal(bucketName, 'my-bucket');
            return {
              async exists() {
                assertCount += 1;
                return [true];
              },
            };
          },
        };
        await assert.doesNotReject(checkBucket(gcsMock, 'my-bucket'));
        assert.equal(assertCount, 2);
      });
    });

    describe('when bucket does not exists', async () => {
      it('must throw error message', async () => {
        let assertCount = 0;

        const gcsMock = {
          bucket(bucketName) {
            assertCount += 1;
            assert.equal(bucketName, 'my-bucket');
            return {
              async exists() {
                assertCount += 1;
                return [false];
              },
            };
          },
        };

        const error = new Error(
          'An error occurs when we try to retrieve the Bucket "my-bucket". Check if bucket exist on Google Cloud Platform.'
        );

        await assert.rejects(checkBucket(gcsMock, 'my-bucket'), error);

        assert.equal(assertCount, 2);
      });
    });
  });

  describe('#mergeConfigs', () => {
    let strapiOriginal;

    beforeEach(() => {
      strapiOriginal = global.strapi;
    });

    afterEach(() => {
      if (strapiOriginal === undefined) {
        delete global.strapi;
      } else {
        global.strapi = strapiOriginal;
      }
    });

    it('must apply configurations', () => {
      global.strapi = {
        config: {
          currentEnvironment: {},
        },
      };
      const result = mergeConfigs({ foo: 'bar' });
      const expected = { foo: 'bar' };
      assert.deepEqual(result, expected);
    });

    it('must merge with strapi.config.cgs global vars', () => {
      global.strapi = {
        config: {
          gcs: {
            number: 910,
            foo: 'thanos',
          },
          currentEnvironment: {},
        },
      };
      const result = mergeConfigs({ foo: 'bar', key: 'value' });
      const expected = { key: 'value', foo: 'thanos', number: 910 };
      assert.deepEqual(result, expected);
    });

    it('must merge with strapi.config.currentEnvironment.gcs vars', () => {
      global.strapi = {
        config: {
          currentEnvironment: {
            gcs: {
              number: 910,
              foo: 'thanos',
            },
          },
        },
      };
      const result = mergeConfigs({ foo: 'bar', key: 'value' });
      const expected = { key: 'value', foo: 'thanos', number: 910 };
      assert.deepEqual(result, expected);
    });
  });

  describe('#generateUploadFileName', () => {
    it('must save filename in right name', async () => {
      const testData = [
        [
          '',
          'christopher-campbell_df9a53d774/christopher-campbell_df9a53d774.jpeg',
          {
            name: 'christopher-campbell',
            alternativeText: undefined,
            caption: undefined,
            hash: 'christopher-campbell_df9a53d774',
            ext: '.jpeg',
            mime: 'image/jpeg',
            size: 823.58,
            width: 5184,
            height: 3456,
            buffer: 'file buffer information',
          },
        ],
        [
          '',
          'thumbnail_christopher-campbell_df9a53d774/thumbnail_christopher-campbell_df9a53d774.jpeg',
          {
            hash: 'thumbnail_christopher-campbell_df9a53d774',
            ext: '.jpeg',
            mime: 'image/jpeg',
            width: 234,
            height: 156,
            size: 5.53,
            buffer: 'file buffer information',
            path: null,
          },
        ],
        [
          'base-path/',
          'base-path/galleries/boris-smokrovic_9fd5439b3e.jpeg',
          {
            name: 'boris-smokrovic',
            alternativeText: undefined,
            caption: undefined,
            hash: 'boris-smokrovic_9fd5439b3e',
            ext: '.jpeg',
            mime: 'image/jpeg',
            size: 897.78,
            related: [{ refId: '1', ref: 'galleries', source: undefined, field: 'cover' }],
            width: 4373,
            height: 2915,
            buffer: 'file buffer data',
          },
        ],
        [
          'root/child/',
          'root/child/thumbnail_boris-smokrovic_9fd5439b3e/thumbnail_boris-smokrovic_9fd5439b3e.jpeg',
          {
            hash: 'thumbnail_boris-smokrovic_9fd5439b3e',
            ext: '.jpeg',
            mime: 'image/jpeg',
            width: 234,
            height: 156,
            size: 8.18,
            buffer: 'file buffer data',
            path: null,
          },
        ],
      ];

      const runTest = async ([basePath, expectedFileName, fileData]) => {
        const generatedFileName = generateUploadFileName(basePath, fileData);
        assert.equal(expectedFileName, generatedFileName);
      };

      const promises = testData.map((data) => runTest(data));
      await Promise.all(promises);
    });
  });

  describe('#init', () => {
    let strapiOriginal;

    beforeEach(() => {
      strapiOriginal = global.strapi;

      global.strapi = {
        config: {
          currentEnvironment: {},
        },
        log: {
          info() {},
          debug() {},
        },
      };
    });

    afterEach(() => {
      if (strapiOriginal === undefined) {
        delete global.strapi;
      } else {
        global.strapi = strapiOriginal;
      }
    });

    it('must return an object with upload and delete methods', () => {
      const config = {
        serviceAccount: {
          project_id: '123',
          client_email: 'my@email.org',
          private_key: 'a random key',
        },
        bucketName: 'any',
      };

      const result = init(config);

      assert.ok(Object.keys(result).includes('upload'));
      assert.equal(typeof result.upload, 'function');
      assert.ok(Object.keys(result).includes('delete'));
      assert.equal(typeof result.delete, 'function');
    });

    it('must instanciate google cloud storage with right configurations', () => {
      let assertionsCount = 0;
      mockRequire('@google-cloud/storage', {
        Storage: class {
          constructor(...args) {
            assertionsCount += 1;
            assert.deepEqual(args, [
              {
                credentials: {
                  client_email: 'my@email.org',
                  private_key: 'a random key',
                },
                projectId: '123',
              },
            ]);
          }
        },
      });
      const provider = mockRequire.reRequire('../../lib/provider');
      const config = {
        serviceAccount: {
          project_id: '123',
          client_email: 'my@email.org',
          private_key: 'a random key',
        },
        bucketName: 'any',
      };
      provider.init(config);
      assert.equal(assertionsCount, 1);
      mockRequire.stop('@google-cloud/storage');
    });

    describe('when execute #upload', () => {
      let assertionsCount;

      beforeEach(() => {
        assertionsCount = 0;
      });

      describe('when bucket exists', () => {
        const createBucketMock = ({ fileMock, expectedFileNames }) => ({
          file(fileName) {
            assertionsCount += 1;
            assert.equal(fileName, expectedFileNames.shift());
            return fileMock;
          },
          async exists() {
            assertionsCount += 1;
            return [true];
          },
        });

        describe('when file DOES NOT exists in bucket', () => {
          const createFileMock = ({ saveExpectedArgs }) => ({
            async exists() {
              assertionsCount += 1;
              return [false];
            },
            async save(...args) {
              assertionsCount += 1;
              assert.deepEqual(args, saveExpectedArgs);
              return [true];
            },
          });

          const fileData = {
            ext: '.JPEG',
            buffer: 'file buffer information',
            mime: 'image/jpeg',
            name: 'people coding.JPEG',
            related: [
              {
                ref: 'ref',
              },
            ],
            hash: '4l0ngH45h',
            path: '/tmp/strapi',
          };

          it('must save file', async () => {
            const saveExpectedArgs = [
              'file buffer information',
              {
                contentType: 'image/jpeg',
                metadata: {
                  contentDisposition: 'inline; filename="people coding.JPEG"',
                },
                public: true,
              },
            ];

            const fileMock = createFileMock({ saveExpectedArgs });
            const expectedFileNames = ['/tmp/strapi/4l0ngH45h.jpeg', '/tmp/strapi/4l0ngH45h.jpeg'];
            const bucketMock = createBucketMock({ fileMock, expectedFileNames });
            const Storage = class {
              bucket(bucketName) {
                assertionsCount += 1;
                assert.equal(bucketName, 'any bucket');
                return bucketMock;
              }
            };

            mockRequire('@google-cloud/storage', { Storage });
            const provider = mockRequire.reRequire('../../lib/provider');
            const config = {
              serviceAccount: {
                project_id: '123',
                client_email: 'my@email.org',
                private_key: 'a random key',
              },
              bucketName: 'any bucket',
            };
            const providerInstance = provider.init(config);
            await providerInstance.upload(fileData);
            assert.equal(assertionsCount, 6);
            mockRequire.stop('@google-cloud/storage');
          });

          it('must save file with custom metadata', async () => {
            const saveExpectedArgs = [
              'file buffer information',
              {
                gzip: 'auto',
                contentType: 'image/jpeg',
                metadata: {
<<<<<<< HEAD
                  cacheControl: 'public, max-age=604800',
                  contentLanguage: 'en-US',
                  contentDisposition: 'attachment; filename="people coding.JPEG"',
=======
                  cacheControl: 'public, max-age=3600',
                  contentDisposition: 'inline; filename="people coding.JPEG"',
>>>>>>> 0e697e1a
                },
                public: true,
              },
            ];

            const fileMock = createFileMock({ saveExpectedArgs });
            const expectedFileNames = ['/tmp/strapi/4l0ngH45h.jpeg', '/tmp/strapi/4l0ngH45h.jpeg'];
            const bucketMock = createBucketMock({ fileMock, expectedFileNames });
            const Storage = class {
              bucket(bucketName) {
                assertionsCount += 1;
                assert.equal(bucketName, 'any bucket');
                return bucketMock;
              }
            };

            mockRequire('@google-cloud/storage', { Storage });
            const provider = mockRequire.reRequire('../../lib/provider');
            const config = {
              serviceAccount: {
                project_id: '123',
                client_email: 'my@email.org',
                private_key: 'a random key',
              },
              bucketName: 'any bucket',
              metadata: (file) => ({
                cacheControl: `public, max-age=${60 * 60 * 24 * 7}`, // One week
                contentLanguage: 'en-US',
                contentDisposition: `attachment; filename="${file.name}"`,
              }),
            };
            const providerInstance = provider.init(config);
            await providerInstance.upload(fileData);
            assert.equal(assertionsCount, 6);
            mockRequire.stop('@google-cloud/storage');
          });
        });

        describe('when file exists in bucket', () => {
          const createFileMock = ({ saveExpectedArgs }) => ({
            async exists() {
              assertionsCount += 1;
              return [true];
            },
            async delete() {
              assertionsCount += 1;
              return true;
            },
            async save(...args) {
              assertionsCount += 1;
              assert.deepEqual(args, saveExpectedArgs);
              return [true];
            },
          });

          it('must delete file before write it', async () => {
            const baseUrl = 'https://storage.googleapis.com';
            const url = `${baseUrl}/random-bucket/4l0ngH45h/4l0ngH45h.jpeg`;

            const fileData = {
              ext: '.JPEG',
              buffer: 'file buffer information',
              mime: 'image/jpeg',
              name: 'people coding.JPEG',
              related: [],
              hash: '4l0ngH45h',
              url,
            };

            const saveExpectedArgs = [
              'file buffer information',
              {
                gzip: 'auto',
                contentType: 'image/jpeg',
                metadata: {
                  cacheControl: 'public, max-age=604800',
                  contentDisposition: 'inline; filename="people coding.JPEG"',
                },
                public: true,
              },
            ];

            const fileMock = createFileMock({ saveExpectedArgs });
            const expectedFileNames = [
              '4l0ngH45h/4l0ngH45h.jpeg',
              '4l0ngH45h/4l0ngH45h.jpeg',
              '4l0ngH45h/4l0ngH45h.jpeg',
            ];
            const bucketMock = createBucketMock({ fileMock, expectedFileNames });
            const Storage = class {
              bucket(bucketName) {
                assertionsCount += 1;
                assert.equal(bucketName, 'random-bucket');
                return bucketMock;
              }
            };

            mockRequire('@google-cloud/storage', { Storage });
            const provider = mockRequire.reRequire('../../lib/provider');
            const config = {
              serviceAccount: {
                project_id: '123',
                client_email: 'my@email.org',
                private_key: 'a random key',
              },
              bucketName: 'random-bucket',
              cacheMaxAge: 60 * 60 * 24 * 7, // one week
            };
            const providerInstance = provider.init(config);
            await providerInstance.upload(fileData);
            assert.equal(assertionsCount, 9);
            mockRequire.stop('@google-cloud/storage');
          });
        });
      });
    });

    describe('when execute #delete', () => {
      let assertionsCount;

      describe('when bucket exists', () => {
        const createBucketMock = ({ fileMock, expectedFileNames }) => ({
          file(fileName) {
            assertionsCount += 1;
            assert.equal(fileName, expectedFileNames.shift());
            return fileMock;
          },
          async exists() {
            assertionsCount += 1;
            return [true];
          },
        });

        describe('when file is deleted with success', () => {
          const createFileMock = () => ({
            async delete() {
              assertionsCount += 1;
              return [];
            },
          });

          it('must log message and resolve with nothing', async () => {
            global.strapi.log.debug = (...args) => {
              assert.deepEqual(args, ['File o/people-working.png successfully deleted']);
              assertionsCount += 1;
            };
            assertionsCount = 0;
            const expectedFileNames = ['o/people-working.png'];
            const bucketMock = createBucketMock({ fileMock: createFileMock(), expectedFileNames });
            mockRequire('@google-cloud/storage', {
              Storage: class {
                bucket(bucketName) {
                  assertionsCount += 1;
                  assert.equal(bucketName, 'my-bucket');
                  return bucketMock;
                }
              },
            });
            const provider = mockRequire.reRequire('../../lib/provider');
            const config = {
              serviceAccount: {
                project_id: '123',
                client_email: 'my@email.org',
                private_key: 'a random key',
              },
              bucketName: 'my-bucket',
            };
            const providerInstance = provider.init(config);
            const fileData = {
              url: 'https://storage.googleapis.com/my-bucket/o/people-working.png',
            };
            await assert.doesNotReject(providerInstance.delete(fileData));
            // TODO: fix this. Probabily a problem with async flows
            await new Promise((resolve) => setTimeout(resolve, 1));
            assert.equal(assertionsCount, 3);
            mockRequire.stop('@google-cloud/storage');
          });
        });

        describe('when file cannot be deleted', () => {
          const createFileMock = ({ errorCode }) => ({
            async delete() {
              assertionsCount += 1;
              const error = new Error('Error deleting file');
              error.code = errorCode;
              throw error;
            },
          });

          describe('when error is a 404 error', () => {
            it('must log message and resolve with nothing', async () => {
              global.strapi.log.warn = (...args) => {
                assertionsCount += 1;
                assert.deepEqual(args, [
                  'Remote file was not found, you may have to delete manually.',
                ]);
              };
              const errorCode = 404;
              assertionsCount = 0;
              const expectedFileNames = ['o/people-working.png'];
              const bucketMock = createBucketMock({
                fileMock: createFileMock({ errorCode }),
                expectedFileNames,
              });
              mockRequire('@google-cloud/storage', {
                Storage: class {
                  bucket(bucketName) {
                    assertionsCount += 1;
                    assert.equal(bucketName, 'my-bucket');
                    return bucketMock;
                  }
                },
              });
              const provider = mockRequire.reRequire('../../lib/provider');
              const config = {
                serviceAccount: {
                  project_id: '123',
                  client_email: 'my@email.org',
                  private_key: 'a random key',
                },
                bucketName: 'my-bucket',
              };
              const providerInstance = provider.init(config);
              const fileData = {
                url: 'https://storage.googleapis.com/my-bucket/o/people-working.png',
              };
              await assert.doesNotReject(providerInstance.delete(fileData));
              // TODO: fix this. Probabily a problem with async flows
              await new Promise((resolve) => setTimeout(resolve, 1));
              assert.equal(assertionsCount, 3);
              mockRequire.stop('@google-cloud/storage');
            });
          });

          describe('when error is any other error', () => {
            it('must reject with problem', async () => {
              global.strapi.log.warn = (...args) => {
                assertionsCount += 1;
                assert.deepEqual(args, [
                  'Remote file was not found, you may have to delete manually.',
                ]);
              };
              const errorCode = 500;
              assertionsCount = 0;
              const expectedFileNames = ['o/people-working.png'];
              const bucketMock = createBucketMock({
                fileMock: createFileMock({ errorCode }),
                expectedFileNames,
              });
              mockRequire('@google-cloud/storage', {
                Storage: class {
                  bucket(bucketName) {
                    assertionsCount += 1;
                    assert.equal(bucketName, 'my-bucket');
                    return bucketMock;
                  }
                },
              });
              const provider = mockRequire.reRequire('../../lib/provider');
              const config = {
                serviceAccount: {
                  project_id: '123',
                  client_email: 'my@email.org',
                  private_key: 'a random key',
                },
                bucketName: 'my-bucket',
              };
              const providerInstance = provider.init(config);
              const fileData = {
                url: 'https://storage.googleapis.com/my-bucket/o/people-working.png',
              };
              // FIXME: based on code this must reject. Probabily a problem with async flows
              await assert.doesNotReject(providerInstance.delete(fileData));
              // TODO: fix this. Probabily a problem with async flows
              await new Promise((resolve) => setTimeout(resolve, 1));
              assert.equal(assertionsCount, 3);
              mockRequire.stop('@google-cloud/storage');
            });
          });
        });
      });
    });
  });
});<|MERGE_RESOLUTION|>--- conflicted
+++ resolved
@@ -461,7 +461,9 @@
               'file buffer information',
               {
                 contentType: 'image/jpeg',
+                gzip: 'auto',
                 metadata: {
+                  cacheControl: 'public, max-age=3600',
                   contentDisposition: 'inline; filename="people coding.JPEG"',
                 },
                 public: true,
@@ -502,14 +504,9 @@
                 gzip: 'auto',
                 contentType: 'image/jpeg',
                 metadata: {
-<<<<<<< HEAD
                   cacheControl: 'public, max-age=604800',
                   contentLanguage: 'en-US',
                   contentDisposition: 'attachment; filename="people coding.JPEG"',
-=======
-                  cacheControl: 'public, max-age=3600',
-                  contentDisposition: 'inline; filename="people coding.JPEG"',
->>>>>>> 0e697e1a
                 },
                 public: true,
               },
