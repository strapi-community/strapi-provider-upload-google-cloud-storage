--- conflicted
+++ resolved
@@ -463,8 +463,10 @@
               'file buffer information',
               {
                 contentType: 'image/jpeg',
+                gzip: 'auto',
                 metadata: {
                   contentDisposition: 'inline; filename="people coding.JPEG"',
+                  cacheControl: 'public, max-age=3600',
                 },
                 public: true,
               },
@@ -512,14 +514,10 @@
             ];
 
             const fileMock = createFileMock({ saveExpectedArgs });
-<<<<<<< HEAD
             const expectedFileNames = [
               'jpeg/people-coding-da2f32c2de25f0360d6a5e129dcf9cbc.jpeg',
               'jpeg/people-coding-da2f32c2de25f0360d6a5e129dcf9cbc.jpeg',
             ];
-=======
-            const expectedFileNames = ['/tmp/strapi/4l0ngH45h.jpeg', '/tmp/strapi/4l0ngH45h.jpeg'];
->>>>>>> 0e697e1a
             const bucketMock = createBucketMock({ fileMock, expectedFileNames });
             const Storage = class {
               bucket(bucketName) {
