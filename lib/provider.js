--- conflicted
+++ resolved
@@ -40,13 +40,11 @@
     /** Set to default **/
     config.baseUrl = 'https://storage.googleapis.com/{bucket-name}';
   }
-<<<<<<< HEAD
   if (!config.basePath) {
     config.basePath = '';
-=======
+  }
   if (config.publicFiles === undefined) {
     config.publicFiles = true;
->>>>>>> cbd9fe33
   }
 
   let serviceAccount;
