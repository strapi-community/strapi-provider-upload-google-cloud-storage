--- conflicted
+++ resolved
@@ -169,20 +169,14 @@
         }
         const fileAttributes = {
           contentType: file.mime,
-<<<<<<< HEAD
+          gzip: 'auto', // enables gzip for non-binary files like svg
           metadata:
             typeof config.metadata === 'function'
               ? config.metadata(file)
               : {
                   contentDisposition: `inline; filename="${file.name}"`,
+                  cacheControl: `public, max-age=${config.cacheMaxAge || 3600}`,
                 },
-=======
-          gzip: 'auto', // enables gzip for non-binary files like svg
-          metadata: {
-            contentDisposition: `inline; filename="${file.name}"`,
-            cacheControl: `public, max-age=${config.cacheMaxAge || 3600}`,
-          },
->>>>>>> 0e697e1a
         };
         if (!config.uniform) {
           fileAttributes.public = config.publicFiles;
